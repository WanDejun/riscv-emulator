#![cfg_attr(debug_assertions, allow(dead_code))]
#![allow(incomplete_features)]
#![feature(generic_const_exprs)]
#![cfg_attr(debug_assertions, allow(dead_code))]

mod config;
mod cpu;
mod load;
mod ram;
mod vaddr;

mod device;
mod isa;
mod logging;
mod utils;

use clap::Parser;
pub use config::ram_config;
use flexi_logger::LoggerHandle;
use lazy_static::lazy_static;

<<<<<<< HEAD
fn init() {}
=======
lazy_static! {
    static ref _logger_handle: LoggerHandle = logging::init();
    static ref cli_args: Args = Args::parse();
}

fn init() {}

#[derive(Parser, Debug)]
#[command(version, about, long_about = None)]
struct Args {
    /// Path of the target executable file(.elf/.bin)
    path: std::path::PathBuf,

    /// enable debug
    #[arg(short = 'g', long = "debug", default_value_t = false)]
    debug: bool,

    /// Enable to print more details
    #[arg(short, long, default_value_t = false)]
    verbose: bool,
}
>>>>>>> 74756fde

fn main() {
    init();

    println!(
        "path = {:?}, debug = {}, verbose = {}.",
        cli_args.path, cli_args.debug, cli_args.verbose
    );

    const A: [&'static str; 12] = gen_reg_name_list!("a", 1, 5; "b", 6, 10; "c"; "d");
    for i in 0..12 {
        if i == 11 {
            println!("{}", A[i]);
        } else {
            print!("{}, ", A[i]);
        }
    }

    log::error!("[Error] ");
    log::warn!("[Warn]   ");
    log::info!("[info]   ");
    log::debug!("[debug] ");
    log::trace!("[trace] ");
}<|MERGE_RESOLUTION|>--- conflicted
+++ resolved
@@ -1,7 +1,6 @@
 #![cfg_attr(debug_assertions, allow(dead_code))]
 #![allow(incomplete_features)]
 #![feature(generic_const_exprs)]
-#![cfg_attr(debug_assertions, allow(dead_code))]
 
 mod config;
 mod cpu;
@@ -19,9 +18,6 @@
 use flexi_logger::LoggerHandle;
 use lazy_static::lazy_static;
 
-<<<<<<< HEAD
-fn init() {}
-=======
 lazy_static! {
     static ref _logger_handle: LoggerHandle = logging::init();
     static ref cli_args: Args = Args::parse();
@@ -43,7 +39,6 @@
     #[arg(short, long, default_value_t = false)]
     verbose: bool,
 }
->>>>>>> 74756fde
 
 fn main() {
     init();
