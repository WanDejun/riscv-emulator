use std::{
    cell::{RefCell, UnsafeCell},
    cmp::Ordering,
    rc::Rc,
};

use crate::{
    config::arch_config::WordType,
    device::{DeviceTrait, Mem, MemError, config::Device},
    ram::Ram,
    ram_config,
    utils::{UnsignedInteger, check_align},
};

pub struct MemoryMapItem {
    pub start: WordType,
    pub size: WordType,
    pub device: Rc<RefCell<Device>>,
}

impl PartialEq for MemoryMapItem {
    fn eq(&self, other: &Self) -> bool {
        self.start == other.start
    }
}
impl Eq for MemoryMapItem {}
impl PartialOrd for MemoryMapItem {
    fn partial_cmp(&self, other: &Self) -> Option<Ordering> {
        Some(self.cmp(other))
    }
}
impl Ord for MemoryMapItem {
    fn cmp(&self, other: &Self) -> Ordering {
        self.start.cmp(&other.start)
    }
}

impl MemoryMapItem {
    pub fn new(start: WordType, size: WordType, device: Rc<RefCell<Device>>) -> Self {
        Self {
            start,
            size,
            device,
        }
    }
}

/// # mmio
/// ## Usage
/// make sure the address was aligned.
/// ```
/// let mut mmio = MemoryMapIO::new();
/// let a = mmio.read::<WordType>(ram_config::BASE_ADDR + 0x08);
/// let b = mmio.read::<u8>(UART1_ADDR + 0x00);
/// mmio.write::<u8>(UART1_ADDR + 0x06);
/// mmio.write::<u32>(ram_config::BASE_ADDR + 0x03); // ILLIGAL! unaligned accesses
/// ```
pub struct MemoryMapIO {
    map: Vec<MemoryMapItem>,
    ram: Rc<UnsafeCell<Ram>>,
}

impl MemoryMapIO {
<<<<<<< HEAD
=======
    /// DEPRECATED: Old implementation retained for test compatibility.
    pub fn new() -> Self {
        // TODO: Remove this and fix/change tests.
        let uart1 = FastUart16550::new();
        let power_manager = Device::PowerManager(PowerManager::new());

        Self::from_mmio_items(
            Rc::new(UnsafeCell::new(Ram::new())),
            vec![
                MemoryMapItem::new(
                    POWER_MANAGER_ADDR,
                    POWER_MANAGER_SIZE,
                    Rc::new(power_manager.into()),
                ),
                MemoryMapItem::new(
                    UART1_ADDR,
                    UART_SIZE,
                    Rc::new(Device::FastUart16550(uart1).into()),
                ),
            ],
        )
    }

>>>>>>> 346f3e6e
    pub fn from_mmio_items(ram: Rc<UnsafeCell<Ram>>, mut map: Vec<MemoryMapItem>) -> Self {
        map.sort();
        Self { map, ram }
    }

    fn read_from_device<T>(&mut self, device_index: usize, p_addr: WordType) -> Result<T, MemError>
    where
        T: UnsignedInteger,
    {
        if !check_align::<T>(p_addr) {
            return Err(MemError::LoadMisaligned);
        }
        let start = self.map[device_index].start;
        if p_addr >= start + self.map[device_index].size {
            // out of range
            Err(MemError::LoadFault)
        } else {
            // in range
            let device = &mut self.map[device_index].device;
            device.borrow_mut().read(p_addr - start)
        }
    }

    // write data to specific device.
    fn write_to_device<T>(
        &mut self,
        device_index: usize,
        p_addr: WordType,
        data: T,
    ) -> Result<(), MemError>
    where
        T: UnsignedInteger,
    {
        if !check_align::<T>(p_addr) {
            return Err(MemError::StoreMisaligned);
        }
        let st = self.map[device_index].start;
        if p_addr >= st + self.map[device_index].size {
            // out of range
            Err(MemError::StoreFault)
        } else {
            // in range
            let device = &mut self.map[device_index].device;
            device.borrow_mut().write(p_addr - st, data)
        }
    }
}

impl Mem for MemoryMapIO {
    fn read<T>(&mut self, p_addr: WordType) -> Result<T, MemError>
    where
        T: crate::utils::UnsignedInteger,
    {
        if p_addr >= ram_config::BASE_ADDR {
            return unsafe {
                self.ram
                    .as_mut_unchecked()
                    .read(p_addr - ram_config::BASE_ADDR)
            };
        }

        match self.map.binary_search_by(|device| {
            if p_addr < device.start {
                Ordering::Greater
            } else if p_addr > device.start {
                Ordering::Less
            } else {
                Ordering::Equal
            }
        }) {
            Ok(i) => self.read_from_device(i, p_addr),
            Err(i) => {
                if i == 0 {
                    Err(MemError::LoadFault)
                    // panic!("physical address: {} is not mapped to the device", p_addr);
                } else {
                    self.read_from_device(i - 1, p_addr)
                }
            }
        }
    }

    fn write<T>(&mut self, p_addr: WordType, data: T) -> Result<(), MemError>
    where
        T: crate::utils::UnsignedInteger,
    {
        // let _guard = self.lock();
        if p_addr >= ram_config::BASE_ADDR {
            return unsafe {
                self.ram
                    .as_mut_unchecked()
                    .write(p_addr - ram_config::BASE_ADDR, data)
            };
        }
        match self.map.binary_search_by(|device| {
            if p_addr < device.start {
                Ordering::Greater
            } else if p_addr > device.start {
                Ordering::Less
            } else {
                Ordering::Equal
            }
        }) {
            Ok(i) => self.write_to_device(i, p_addr, data),
            Err(i) => {
                if i == 0 {
                    // panic!("physical address: {} is not mapped to the device", p_addr);
                    Err(MemError::StoreFault)
                } else {
                    self.write_to_device(i - 1, p_addr, data)
                }
            }
        }
    }
}

impl DeviceTrait for MemoryMapIO {
    fn sync(&mut self) {
        // let _guard = self.lock();
        for item in self.map.iter_mut() {
            item.device.borrow_mut().sync();
        }
    }
}

#[cfg(test)]
mod test {
    use crate::device::{
        config::{POWER_MANAGER_ADDR, POWER_MANAGER_SIZE, UART_SIZE, UART1_ADDR},
        fast_uart::{FastUart16550, virtual_io::SimulationIO},
        peripheral_init,
        power_manager::PowerManager,
    };

    use super::*;

    #[test]
    fn mmio_mem_test() {
        let ram = Rc::new(UnsafeCell::new(Ram::new()));
        let uart1 = FastUart16550::new();
        let power_manager = Device::PowerManager(PowerManager::new());
        let table = vec![
            MemoryMapItem::new(POWER_MANAGER_ADDR, POWER_MANAGER_SIZE, power_manager),
            MemoryMapItem::new(UART1_ADDR, UART_SIZE, Device::FastUart16550(uart1)),
        ];

        let mut mmio = MemoryMapIO::from_mmio_items(ram, table);
        for i in 0 as WordType..100 {
            mmio.write(ram_config::BASE_ADDR + i * (1 << size_of::<WordType>()), i)
                .unwrap();
        }

        for i in 0 as WordType..100 {
            assert_eq!(
                i,
                mmio.read(ram_config::BASE_ADDR + i * (1 << size_of::<WordType>()))
                    .unwrap()
            );
        }
    }

    #[test]
    fn mmio_stdout_test() {
        let ram = Rc::new(UnsafeCell::new(Ram::new()));
        let uart1 = FastUart16550::new();
        let io: SimulationIO = SimulationIO::new(uart1.get_io_channel());
        let power_manager = Device::PowerManager(PowerManager::new());
        let table = vec![
            MemoryMapItem::new(POWER_MANAGER_ADDR, POWER_MANAGER_SIZE, power_manager),
            MemoryMapItem::new(UART1_ADDR, UART_SIZE, Device::FastUart16550(uart1)),
        ];

        let mut mmio = MemoryMapIO::from_mmio_items(ram, table);
        let _handles = peripheral_init();

        mmio.write(UART1_ADDR + 0x00, 'a' as u8).unwrap();
        assert_ne!((mmio.read::<u8>(UART1_ADDR + 5).unwrap() & 0x20), 0);
        let data = io.receive_output_data();
        assert_eq!(data.len(), 1);
        assert_eq!(data[0], 'a' as u8);
    }
}<|MERGE_RESOLUTION|>--- conflicted
+++ resolved
@@ -61,32 +61,6 @@
 }
 
 impl MemoryMapIO {
-<<<<<<< HEAD
-=======
-    /// DEPRECATED: Old implementation retained for test compatibility.
-    pub fn new() -> Self {
-        // TODO: Remove this and fix/change tests.
-        let uart1 = FastUart16550::new();
-        let power_manager = Device::PowerManager(PowerManager::new());
-
-        Self::from_mmio_items(
-            Rc::new(UnsafeCell::new(Ram::new())),
-            vec![
-                MemoryMapItem::new(
-                    POWER_MANAGER_ADDR,
-                    POWER_MANAGER_SIZE,
-                    Rc::new(power_manager.into()),
-                ),
-                MemoryMapItem::new(
-                    UART1_ADDR,
-                    UART_SIZE,
-                    Rc::new(Device::FastUart16550(uart1).into()),
-                ),
-            ],
-        )
-    }
-
->>>>>>> 346f3e6e
     pub fn from_mmio_items(ram: Rc<UnsafeCell<Ram>>, mut map: Vec<MemoryMapItem>) -> Self {
         map.sort();
         Self { map, ram }
@@ -229,8 +203,16 @@
         let uart1 = FastUart16550::new();
         let power_manager = Device::PowerManager(PowerManager::new());
         let table = vec![
-            MemoryMapItem::new(POWER_MANAGER_ADDR, POWER_MANAGER_SIZE, power_manager),
-            MemoryMapItem::new(UART1_ADDR, UART_SIZE, Device::FastUart16550(uart1)),
+            MemoryMapItem::new(
+                POWER_MANAGER_ADDR,
+                POWER_MANAGER_SIZE,
+                Rc::new(RefCell::new(power_manager)),
+            ),
+            MemoryMapItem::new(
+                UART1_ADDR,
+                UART_SIZE,
+                Rc::new(RefCell::new(Device::FastUart16550(uart1))),
+            ),
         ];
 
         let mut mmio = MemoryMapIO::from_mmio_items(ram, table);
@@ -255,8 +237,16 @@
         let io: SimulationIO = SimulationIO::new(uart1.get_io_channel());
         let power_manager = Device::PowerManager(PowerManager::new());
         let table = vec![
-            MemoryMapItem::new(POWER_MANAGER_ADDR, POWER_MANAGER_SIZE, power_manager),
-            MemoryMapItem::new(UART1_ADDR, UART_SIZE, Device::FastUart16550(uart1)),
+            MemoryMapItem::new(
+                POWER_MANAGER_ADDR,
+                POWER_MANAGER_SIZE,
+                Rc::new(RefCell::new(power_manager)),
+            ),
+            MemoryMapItem::new(
+                UART1_ADDR,
+                UART_SIZE,
+                Rc::new(RefCell::new(Device::FastUart16550(uart1))),
+            ),
         ];
 
         let mut mmio = MemoryMapIO::from_mmio_items(ram, table);
