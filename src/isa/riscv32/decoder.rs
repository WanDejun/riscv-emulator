--- conflicted
+++ resolved
@@ -2,14 +2,13 @@
 
 use crate::{
     config::arch_config::WordType,
-<<<<<<< HEAD
-    isa::{riscv32::instr::*, utils::ISABuilder},
-=======
-    isa::riscv32::instruction::{
-        rv32i_table::{RV32Desc, Riscv32Instr, TABLE_RV32I},
-        *,
+    isa::{
+        riscv32::instruction::{
+            rv32i_table::{RV32Desc, Riscv32Instr, TABLE_RV32I, TABLE_RV32M},
+            *,
+        },
+        utils::ISABuilder,
     },
->>>>>>> 0e387ecf
 };
 
 #[derive(Debug, Clone)]
