use crate::{
    config::arch_config::WordType,
    cpu::RegFile,
    device::Mem,
    isa::riscv32::{
        decoder::Decoder,
        instruction::{
            Exception, RVInstrInfo,
            rv32i_table::{Riscv32Instr, get_exec_func},
        },
    },
    ram_config::DEFAULT_PC_VALUE,
    vaddr::VirtAddrManager,
};

// TODO: Move some of the codes about number to utils in the root.

fn sign_extend(value: WordType, from_bits: u32) -> WordType {
    let sign_bit = (1u64 << (from_bits - 1)) as WordType;

    if (value & sign_bit) != 0 {
        let mask = (!0u64 ^ ((1u64 << from_bits) - 1)) as WordType;
        value | mask
    } else {
        value
    }
}

/// get the negative of given number of [`WordType`] in 2's complement.
pub fn negative_of(value: WordType) -> WordType {
    !value + 1
}

pub struct RV32CPU {
    pub(super) reg_file: RegFile,
    pub(super) memory: VirtAddrManager,
    pub(super) pc: WordType,
    pub(super) decoder: Decoder,
}

impl RV32CPU {
    pub fn new() -> Self {
        Self {
            reg_file: RegFile::new(),
            memory: VirtAddrManager::new(),
            pc: DEFAULT_PC_VALUE,
            decoder: Decoder::new(),
        }
    }

    // TODO: A builder struct may be useful for future use.
    pub fn from_memory(v_memory: VirtAddrManager) -> Self {
        Self {
            reg_file: RegFile::new(),
            memory: v_memory,
            pc: DEFAULT_PC_VALUE,
            decoder: Decoder::new(),
        }
    }

    fn execute(&mut self, instr: Riscv32Instr, info: RVInstrInfo) -> Result<(), Exception> {
<<<<<<< HEAD
        let rst = match instr {
            // Arithmetic
            Riscv32Instr::ADD => self.exec_arith(info, |a, b| Ok(a.wrapping_add(b))),
            Riscv32Instr::SUB => self.exec_arith(info, |a, b| Ok(a.wrapping_sub(b))),
            Riscv32Instr::ADDI => self.exec_arith(info, |a, b| Ok(a.wrapping_add(b))),
            Riscv32Instr::MUL => self.exec_arith(info, |a, b| Ok(a.wrapping_mul(b))),
            Riscv32Instr::MULH => self.exec_arith(info, |a, b| {
                Ok((((a as u64)
                    .cast_signed()
                    .wrapping_mul((b as u64).cast_signed()))
                    >> 32) as WordType)
            }),
            Riscv32Instr::MULHU => {
                self.exec_arith(info, |a, b| Ok((u64::from(a).wrapping_mul(b as u64)) >> 32))
            }
            Riscv32Instr::MULHSU => self.exec_arith(info, |a, b| {
                Ok(((a as isize >> (size_of::<WordType>() >> 1))
                    * ((b >> (size_of::<WordType>() >> 1)) as isize))
                    as WordType)
            }),
            Riscv32Instr::DIV => self.exec_arith(info, |a, b| {
                Ok((a.cast_signed() / b.cast_signed()) as WordType)
            }),
            Riscv32Instr::DIVU => self.exec_arith(info, |a, b| Ok(a / b)),
            Riscv32Instr::REM => self.exec_arith(info, |a, b| {
                Ok((a.cast_signed() % b.cast_signed()) as WordType)
            }),
            Riscv32Instr::REMU => self.exec_arith(info, |a, b| Ok(a % b)),

            // Shift
            Riscv32Instr::SLL => self.exec_arith(info, |a, b| Ok(a << b)),
            Riscv32Instr::SRL => self.exec_arith(info, |a, b| Ok(a >> b)),
            Riscv32Instr::SRA => {
                // Rust do arithmetic right shift on signed, logical on unsigned.
                self.exec_arith(info, |a, b| {
                    Ok((a.cast_signed() >> b.cast_signed()).cast_unsigned())
                })
            }

            // Cond set
            Riscv32Instr::SLT | Riscv32Instr::SLTI => self.exec_arith(info, |a, b| {
                Ok((a.cast_signed() < b.cast_signed()) as WordType)
            }),
            Riscv32Instr::SLTU | Riscv32Instr::SLTIU => {
                self.exec_arith(info, |a, b| Ok((a < b) as WordType))
            }

            // Bit
            Riscv32Instr::AND | Riscv32Instr::ANDI => self.exec_arith(info, |a, b| Ok(a & b)),
            Riscv32Instr::OR | Riscv32Instr::ORI => self.exec_arith(info, |a, b| Ok(a | b)),
            Riscv32Instr::XOR | Riscv32Instr::XORI => self.exec_arith(info, |a, b| Ok(a ^ b)),

            // Branch
            Riscv32Instr::BEQ => self.exec_branch(info, |a, b| a == b),
            Riscv32Instr::BNE => self.exec_branch(info, |a, b| a != b),
            Riscv32Instr::BLT => self.exec_branch(info, |a, b| a.cast_signed() < b.cast_signed()),
            Riscv32Instr::BGE => self.exec_branch(info, |a, b| a.cast_signed() >= b.cast_signed()),
            Riscv32Instr::BLTU => self.exec_branch(info, |a, b| a < b),
            Riscv32Instr::BGEU => self.exec_branch(info, |a, b| a >= b),

            // Load
            Riscv32Instr::LB => self.exec_load::<u8>(info, true),
            Riscv32Instr::LBU => self.exec_load::<u8>(info, false),
            Riscv32Instr::LH => self.exec_load::<u16>(info, true),
            Riscv32Instr::LHU => self.exec_load::<u16>(info, false),
            Riscv32Instr::LW => self.exec_load::<u32>(info, false),

            // Store
            Riscv32Instr::SB => self.exec_store::<u8>(info),
            Riscv32Instr::SH => self.exec_store::<u16>(info),
            Riscv32Instr::SW => self.exec_store::<u32>(info),

            // Jump and link
            Riscv32Instr::JAL => {
                if let RVInstrInfo::J { rd, imm } = info {
                    self.reg_file.write(rd, self.pc.wrapping_add(4));
                    self.pc = self.pc.wrapping_add(sign_extend(imm, 21));
                } else {
                    std::unreachable!();
                }
                Ok(())
            }

            Riscv32Instr::JALR => {
                if let RVInstrInfo::I { rs1, rd, imm } = info {
                    let t = self.pc + 4;
                    let val = self.reg_file.read(rs1, 0).0;
                    self.pc = (val.wrapping_add(sign_extend(imm, 12)) & !1) as WordType;
                    self.reg_file.write(rd, t);
                } else {
                    std::unreachable!();
                }

                Ok(())
            }

            // U-Type
            Riscv32Instr::AUIPC => {
                if let RVInstrInfo::U { rd, imm } = info {
                    self.reg_file
                        .write(rd, self.pc.wrapping_add(sign_extend(imm, 32)));
                    self.pc = self.pc.wrapping_add(4);
                    Ok(())
                } else {
                    std::unreachable!();
                }
            }

            Riscv32Instr::LUI => {
                if let RVInstrInfo::U { rd, imm } = info {
                    self.reg_file.write(rd, sign_extend(imm, 32));
                    self.pc = self.pc.wrapping_add(4);
                    Ok(())
                } else {
                    std::unreachable!();
                }
            }

            Riscv32Instr::FENCE => {
                // XXX: We don't need to handle `fence`, at present.
                Ok(())
            }

            Riscv32Instr::ECALL | Riscv32Instr::EBREAK => {
                todo!()
            }
        };

=======
        let rst = get_exec_func(instr)(info, self);
>>>>>>> 0e387ecf
        self.reg_file[0] = 0;

        rst
    }

    pub fn step(&mut self) -> Result<(), Exception> {
        let instr_bytes = self.memory.read::<u32>(self.pc);
        log::trace!("{:#x}", instr_bytes);
        let (instr, info) = self.decoder.decode(instr_bytes)?;
        log::trace!("Decoded instruction: {:#?}, info: {:#?}", instr, info);
        self.execute(instr, info)
    }
}

#[cfg(test)]
mod tests {
    use rand::{Rng, SeedableRng};
    use rand_chacha::ChaCha12Rng;

    use crate::{config::arch_config::REGFILE_CNT, ram_config::BASE_ADDR, utils::UnsignedInteger};

    use super::*;

    #[test]
    fn test_sign_extend() {
        assert_eq!(sign_extend(0x123, 12), 0x123);
        assert_eq!(sign_extend(0x7FF, 12), 0x7FF);
        assert_eq!(sign_extend(0xFFF, 12), !0 as WordType);
        assert_eq!(sign_extend(0xF0F, 12), (!0 - 0xF0) as WordType);
    }

    #[test]
    fn test_negative_of() {
        assert_eq!(negative_of(1 as WordType), (!0) as WordType);
        assert_eq!(negative_of(2 as WordType), (!0 - 1) as WordType);
    }

    struct TestCPUBuilder {
        cpu: RV32CPU,
    }

    impl TestCPUBuilder {
        fn new() -> Self {
            Self {
                cpu: RV32CPU::new(),
            }
        }

        fn reg(mut self, idx: u8, value: WordType) -> Self {
            self.cpu.reg_file.write(idx, value);
            self
        }

        fn pc(mut self, value: WordType) -> Self {
            self.cpu.pc = value;
            self
        }

        fn mem<T: UnsignedInteger>(mut self, addr: WordType, value: T) -> Self {
            self.cpu.memory.write(addr, value);
            self
        }

        fn mem_base<T: UnsignedInteger>(mut self, addr: WordType, value: T) -> Self {
            self.cpu.memory.write(BASE_ADDR + addr, value);
            self
        }

        fn build(self) -> RV32CPU {
            self.cpu
        }
    }

    struct CPUChecker<'a> {
        cpu: &'a mut RV32CPU,
    }

    impl<'a> CPUChecker<'a> {
        fn new(cpu: &'a mut RV32CPU) -> Self {
            Self { cpu }.reg(0, 0) // x0 is always 0
        }

        fn reg(self, idx: u8, value: WordType) -> Self {
            assert_eq!(
                self.cpu.reg_file.read(idx, 0).0,
                value,
                "Register #{} incorrect",
                idx,
            );
            self
        }

        fn pc(self, value: WordType) -> Self {
            assert_eq!(self.cpu.pc, value, "PC incorrect");
            self
        }

        fn mem<T>(self, addr: WordType, value: WordType) -> Self
        where
            T: UnsignedInteger,
        {
            assert_eq!(
                self.cpu.memory.read::<T>(addr).into(),
                value,
                "Memory value incorrect at pos {}",
                addr
            );
            self
        }

        fn mem_base<T>(self, addr: WordType, value: WordType) -> Self
        where
            T: UnsignedInteger,
        {
            self.mem::<T>(BASE_ADDR + addr, value)
        }
    }

    fn run_test_exec<F, G>(instr: Riscv32Instr, info: RVInstrInfo, build: F, check: G)
    where
        F: FnOnce(TestCPUBuilder) -> TestCPUBuilder,
        G: FnOnce(CPUChecker) -> CPUChecker,
    {
        let mut cpu = build(TestCPUBuilder::new()).build();
        cpu.execute(instr, info).unwrap();
        check(CPUChecker::new(&mut cpu));
    }

    fn run_test_exec_decode<F, G>(raw_instr: u32, build: F, check: G)
    where
        F: FnOnce(TestCPUBuilder) -> TestCPUBuilder,
        G: FnOnce(CPUChecker) -> CPUChecker,
    {
        let mut cpu = build(TestCPUBuilder::new()).build();
        let (instr, info) = cpu.decoder.decode(raw_instr).unwrap();
        cpu.execute(instr, info).unwrap();
        check(CPUChecker::new(&mut cpu));
    }

    struct ExecTester {
        rng: ChaCha12Rng,
    }

    impl ExecTester {
        fn new() -> Self {
            Self {
                rng: ChaCha12Rng::seed_from_u64(0721),
            }
        }

        fn rand_imm12(&mut self) -> WordType {
            self.rng.random_range(0..=4095) as WordType
        }

        fn rand_word(&mut self) -> WordType {
            self.rng.random_range(0..=WordType::MAX)
        }

        fn rand_word2(&mut self) -> (WordType, WordType) {
            (self.rand_word(), self.rand_word())
        }

        fn rand_reg_idx(&mut self) -> u8 {
            self.rng.random_range(1..REGFILE_CNT) as u8
        }

        fn rand_reg_idx2(&mut self) -> (u8, u8) {
            (self.rand_reg_idx(), self.rand_reg_idx())
        }

        fn rand_unique_reg_idx2(&mut self) -> (u8, u8) {
            let idx1 = self.rand_reg_idx();
            let mut idx2 = self.rand_reg_idx();
            while idx1 == idx2 {
                idx2 = self.rand_reg_idx();
            }
            (idx1, idx2)
        }

        fn test_rand_r_with(
            &mut self,
            instr: Riscv32Instr,
            lhs: WordType,
            rhs: WordType,
            expected: WordType,
        ) {
            let rd = self.rand_reg_idx();
            let (rs1, rs2) = self.rand_unique_reg_idx2();
            let info = RVInstrInfo::R { rd, rs1, rs2 };

            run_test_exec(
                instr,
                info,
                |builder| builder.reg(rs1, lhs).reg(rs2, rhs).pc(0x1000),
                |checker| checker.reg(rd, expected).pc(0x1004),
            );
        }

        fn test_rand_r<F>(&mut self, instr: Riscv32Instr, calc: F)
        where
            F: FnOnce(WordType, WordType) -> WordType,
        {
            let (val1, val2) = self.rand_word2();
            self.test_rand_r_with(instr, val1, val2, calc(val1, val2));
        }

        fn test_rand_i_with(
            &mut self,
            instr: Riscv32Instr,
            lhs: WordType,
            imm: WordType,
            expected: WordType,
        ) {
            let (rd, rs1) = self.rand_reg_idx2();
            let info = RVInstrInfo::I { rd, rs1, imm };

            run_test_exec(
                instr,
                info,
                |builder| builder.reg(rs1, lhs).pc(0x1000),
                |checker| checker.reg(rd, expected).pc(0x1004),
            );
        }

        fn test_rand_i<F>(&mut self, instr: Riscv32Instr, calc: F)
        where
            F: FnOnce(WordType, WordType) -> WordType,
        {
            let val = self.rand_word();
            let imm = self.rand_imm12();
            self.test_rand_i_with(instr, val, imm, calc(val, sign_extend(imm, 12)));
        }
    }

    #[test]
    fn test_exec_arith() {
        let mut tester = ExecTester::new();

        run_test_exec(
            Riscv32Instr::ADDI,
            RVInstrInfo::I {
                rd: 2,
                rs1: 3,
                imm: negative_of(5),
            },
            |builder| builder.reg(3, 10).pc(0x2000),
            |checker| checker.reg(2, 5).pc(0x2004),
        );

        for _i in 1..=100 {
            tester.test_rand_r(Riscv32Instr::ADD, |lhs, rhs| lhs.wrapping_add(rhs));
            tester.test_rand_r(Riscv32Instr::SUB, |lhs, rhs| lhs.wrapping_sub(rhs));
            tester.test_rand_i(Riscv32Instr::ADDI, |lhs, imm| lhs.wrapping_add(imm));

            // TODO: Add some handmade data,
            // because tests and actual codes are actually written in similar ways.
            tester.test_rand_i(Riscv32Instr::SLTI, |lhs, imm| {
                ((lhs.cast_signed()) < (sign_extend(imm, 12).cast_signed())) as WordType
            });
            tester.test_rand_i(Riscv32Instr::SLTIU, |lhs, imm| {
                ((lhs) < (sign_extend(imm, 12))) as WordType
            });
        }
    }

    #[test]
    fn test_exec_arith_decode() {
        // TODO: add checks for boundary cases
        run_test_exec_decode(
            0x02520333, // mul x6, x4, x5
            |builder| builder.reg(4, 5).reg(5, 10).pc(0x1000),
            |checker| checker.reg(6, 50).pc(0x1004),
        );
    }

    #[test]
    fn test_load_store_decode() {
        run_test_exec_decode(
            0x00812183, // lw x3, 8(x2)
            |builder| builder.reg(2, BASE_ADDR).mem_base::<u64>(8, 123).pc(0x1000),
            |checker| checker.reg(3, 123).pc(0x1004),
        );

        run_test_exec_decode(
            0xfe112c23, // sw x1, -8(x2)
            |builder| builder.reg(2, BASE_ADDR + 16).reg(1, 123),
            |checker| checker.mem_base::<u32>(8, 123),
        );
    }

    #[test]
    fn test_u_types_decode() {
        // TODO: Test signed extend of `auipc`
        run_test_exec_decode(
            0x12233097, // auipc x1, 0x112233
            |builder| builder.reg(1, 3).pc(0x1000),
            |checker| checker.reg(1, 0x12234000).pc(0x1004),
        );

        run_test_exec_decode(
            0x123451b7, //lui x3, 0x12345
            |builder| builder.reg(3, 0x54321).pc(0x1000),
            |checker| checker.reg(3, 0x12345000).pc(0x1004),
        );
    }

    #[test]
    fn test_branch_decode() {
        run_test_exec_decode(
            0xf8c318e3, // bne x6, x12, -112
            |builder| builder.reg(6, 5).reg(12, 10).pc(0x2000),
            |checker| checker.pc(0x2000 - 112),
        );

        run_test_exec_decode(
            0xf8c318e3, // bne x6, x12, -112
            |builder| builder.reg(6, 5).reg(12, 5).pc(0x2000),
            |checker| checker.pc(0x2004),
        );
    }

    #[test]
    fn test_jump_decode() {
        run_test_exec_decode(
            0xf81ff06f, // jal x0, -128
            |builder| builder.reg(0, 0).pc(0x1234),
            |checker| checker.pc(0x1234 - 128),
        );
    }
}<|MERGE_RESOLUTION|>--- conflicted
+++ resolved
@@ -59,138 +59,7 @@
     }
 
     fn execute(&mut self, instr: Riscv32Instr, info: RVInstrInfo) -> Result<(), Exception> {
-<<<<<<< HEAD
-        let rst = match instr {
-            // Arithmetic
-            Riscv32Instr::ADD => self.exec_arith(info, |a, b| Ok(a.wrapping_add(b))),
-            Riscv32Instr::SUB => self.exec_arith(info, |a, b| Ok(a.wrapping_sub(b))),
-            Riscv32Instr::ADDI => self.exec_arith(info, |a, b| Ok(a.wrapping_add(b))),
-            Riscv32Instr::MUL => self.exec_arith(info, |a, b| Ok(a.wrapping_mul(b))),
-            Riscv32Instr::MULH => self.exec_arith(info, |a, b| {
-                Ok((((a as u64)
-                    .cast_signed()
-                    .wrapping_mul((b as u64).cast_signed()))
-                    >> 32) as WordType)
-            }),
-            Riscv32Instr::MULHU => {
-                self.exec_arith(info, |a, b| Ok((u64::from(a).wrapping_mul(b as u64)) >> 32))
-            }
-            Riscv32Instr::MULHSU => self.exec_arith(info, |a, b| {
-                Ok(((a as isize >> (size_of::<WordType>() >> 1))
-                    * ((b >> (size_of::<WordType>() >> 1)) as isize))
-                    as WordType)
-            }),
-            Riscv32Instr::DIV => self.exec_arith(info, |a, b| {
-                Ok((a.cast_signed() / b.cast_signed()) as WordType)
-            }),
-            Riscv32Instr::DIVU => self.exec_arith(info, |a, b| Ok(a / b)),
-            Riscv32Instr::REM => self.exec_arith(info, |a, b| {
-                Ok((a.cast_signed() % b.cast_signed()) as WordType)
-            }),
-            Riscv32Instr::REMU => self.exec_arith(info, |a, b| Ok(a % b)),
-
-            // Shift
-            Riscv32Instr::SLL => self.exec_arith(info, |a, b| Ok(a << b)),
-            Riscv32Instr::SRL => self.exec_arith(info, |a, b| Ok(a >> b)),
-            Riscv32Instr::SRA => {
-                // Rust do arithmetic right shift on signed, logical on unsigned.
-                self.exec_arith(info, |a, b| {
-                    Ok((a.cast_signed() >> b.cast_signed()).cast_unsigned())
-                })
-            }
-
-            // Cond set
-            Riscv32Instr::SLT | Riscv32Instr::SLTI => self.exec_arith(info, |a, b| {
-                Ok((a.cast_signed() < b.cast_signed()) as WordType)
-            }),
-            Riscv32Instr::SLTU | Riscv32Instr::SLTIU => {
-                self.exec_arith(info, |a, b| Ok((a < b) as WordType))
-            }
-
-            // Bit
-            Riscv32Instr::AND | Riscv32Instr::ANDI => self.exec_arith(info, |a, b| Ok(a & b)),
-            Riscv32Instr::OR | Riscv32Instr::ORI => self.exec_arith(info, |a, b| Ok(a | b)),
-            Riscv32Instr::XOR | Riscv32Instr::XORI => self.exec_arith(info, |a, b| Ok(a ^ b)),
-
-            // Branch
-            Riscv32Instr::BEQ => self.exec_branch(info, |a, b| a == b),
-            Riscv32Instr::BNE => self.exec_branch(info, |a, b| a != b),
-            Riscv32Instr::BLT => self.exec_branch(info, |a, b| a.cast_signed() < b.cast_signed()),
-            Riscv32Instr::BGE => self.exec_branch(info, |a, b| a.cast_signed() >= b.cast_signed()),
-            Riscv32Instr::BLTU => self.exec_branch(info, |a, b| a < b),
-            Riscv32Instr::BGEU => self.exec_branch(info, |a, b| a >= b),
-
-            // Load
-            Riscv32Instr::LB => self.exec_load::<u8>(info, true),
-            Riscv32Instr::LBU => self.exec_load::<u8>(info, false),
-            Riscv32Instr::LH => self.exec_load::<u16>(info, true),
-            Riscv32Instr::LHU => self.exec_load::<u16>(info, false),
-            Riscv32Instr::LW => self.exec_load::<u32>(info, false),
-
-            // Store
-            Riscv32Instr::SB => self.exec_store::<u8>(info),
-            Riscv32Instr::SH => self.exec_store::<u16>(info),
-            Riscv32Instr::SW => self.exec_store::<u32>(info),
-
-            // Jump and link
-            Riscv32Instr::JAL => {
-                if let RVInstrInfo::J { rd, imm } = info {
-                    self.reg_file.write(rd, self.pc.wrapping_add(4));
-                    self.pc = self.pc.wrapping_add(sign_extend(imm, 21));
-                } else {
-                    std::unreachable!();
-                }
-                Ok(())
-            }
-
-            Riscv32Instr::JALR => {
-                if let RVInstrInfo::I { rs1, rd, imm } = info {
-                    let t = self.pc + 4;
-                    let val = self.reg_file.read(rs1, 0).0;
-                    self.pc = (val.wrapping_add(sign_extend(imm, 12)) & !1) as WordType;
-                    self.reg_file.write(rd, t);
-                } else {
-                    std::unreachable!();
-                }
-
-                Ok(())
-            }
-
-            // U-Type
-            Riscv32Instr::AUIPC => {
-                if let RVInstrInfo::U { rd, imm } = info {
-                    self.reg_file
-                        .write(rd, self.pc.wrapping_add(sign_extend(imm, 32)));
-                    self.pc = self.pc.wrapping_add(4);
-                    Ok(())
-                } else {
-                    std::unreachable!();
-                }
-            }
-
-            Riscv32Instr::LUI => {
-                if let RVInstrInfo::U { rd, imm } = info {
-                    self.reg_file.write(rd, sign_extend(imm, 32));
-                    self.pc = self.pc.wrapping_add(4);
-                    Ok(())
-                } else {
-                    std::unreachable!();
-                }
-            }
-
-            Riscv32Instr::FENCE => {
-                // XXX: We don't need to handle `fence`, at present.
-                Ok(())
-            }
-
-            Riscv32Instr::ECALL | Riscv32Instr::EBREAK => {
-                todo!()
-            }
-        };
-
-=======
         let rst = get_exec_func(instr)(info, self);
->>>>>>> 0e387ecf
         self.reg_file[0] = 0;
 
         rst
