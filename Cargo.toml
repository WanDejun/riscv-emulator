[package]
name = "riscv-emulator"
version = "0.1.0"
edition = "2024"

[features]
riscv32 = []
riscv64 = []

default = ["riscv64"]

[dependencies]
xmas-elf = "0.7.0"
log = "0.4"
rand = "0.9.2"
seq-macro = "0.3.0"
flexi_logger = "0.31.2"
crossterm = "0.28"
clap = { version = "4.5.43", features = ["derive"] }
lazy_static = "1.5.0"

<<<<<<< HEAD
[profile.release]

[dev-dependencies.cargo-husky]
version = "1"
default-features = false # Disable features which are enabled by default
features = ["precommit-hook", "run-cargo-test", "run-cargo-fmt"]
=======
[build-dependencies]
serde_json = "1.0.142"

[profile.release]
>>>>>>> 7e6268a1
<|MERGE_RESOLUTION|>--- conflicted
+++ resolved
@@ -19,16 +19,12 @@
 clap = { version = "4.5.43", features = ["derive"] }
 lazy_static = "1.5.0"
 
-<<<<<<< HEAD
+[build-dependencies]
+serde_json = "1.0.142"
+
 [profile.release]
 
 [dev-dependencies.cargo-husky]
 version = "1"
 default-features = false # Disable features which are enabled by default
-features = ["precommit-hook", "run-cargo-test", "run-cargo-fmt"]
-=======
-[build-dependencies]
-serde_json = "1.0.142"
-
-[profile.release]
->>>>>>> 7e6268a1
+features = ["precommit-hook", "run-cargo-test", "run-cargo-fmt"]