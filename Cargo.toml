[package]
name = "riscv-emulator"
version = "0.1.0"
edition = "2024"

[features]
riscv32 = []
riscv64 = []
riscv-tests = []

default = ["riscv64"]

[dependencies]
xmas-elf = "0.7.0"
log = "0.4"
rand = "0.9.2"
seq-macro = "0.3.0"
flexi_logger = "0.31.2"
crossterm = "0.28"
clap = { version = "4.5.43", features = ["derive"] }
lazy_static = "1.5.0"
rand_chacha = "0.9.0"
thiserror = "1.0"
crossbeam = "0.8.4"
smallvec = "1.15.1"
phf = { version = "0.12", features = ["macros"] }
rustyline = "17.0.1"
<<<<<<< HEAD
bitflags = { version = "2.9.3" }
=======
rustc_apfloat = "0.2.3"
>>>>>>> 20d93810

[build-dependencies]
serde_json = "1.0.142"

[lib]
doctest = false

[profile.release]
debug = true

[dev-dependencies.cargo-husky]
version = "1"
default-features = false                                         # Disable features which are enabled by default
features = ["precommit-hook", "run-cargo-test", "run-cargo-fmt"]

[dev-dependencies]
criterion = "0.5"

[[bench]]
name = "bench_emulator"
path = "benches/bench_emulator.rs"
harness = false<|MERGE_RESOLUTION|>--- conflicted
+++ resolved
@@ -25,11 +25,8 @@
 smallvec = "1.15.1"
 phf = { version = "0.12", features = ["macros"] }
 rustyline = "17.0.1"
-<<<<<<< HEAD
 bitflags = { version = "2.9.3" }
-=======
 rustc_apfloat = "0.2.3"
->>>>>>> 20d93810
 
 [build-dependencies]
 serde_json = "1.0.142"
